--- conflicted
+++ resolved
@@ -752,17 +752,14 @@
                 ),
                 False,
             )
-<<<<<<< HEAD
-        except genshin.errors.InvalidCookies:
-            return (
-                error_embed(message=text_map.get(35, locale, user_locale)).set_author(
-                    name=text_map.get(36, locale, user_locale), icon_url=user.avatar
-=======
+        except genshin.errors.InvalidCookies:
+            return (
+                error_embed(message=text_map.get(35, locale, user_locale)).set_author(
+                    name=text_map.get(36, locale, user_locale), icon_url=user.avatar
         except genshin.errors.RedemptionInvalid:
             return (
                 error_embed().set_author(
                     name=text_map.get(107, locale, user_locale), icon_url=user.avatar
->>>>>>> 30fa6f28
                 ),
                 False,
             )
