--- conflicted
+++ resolved
@@ -1433,9 +1433,6 @@
 496:
     zh-TW: 管理員用
 497:
-<<<<<<< HEAD
-    zh-TW: 更新自身排名
-=======
     zh-TW: 原神數據
 498:
     zh-TW: 查看 profile
@@ -1443,4 +1440,5 @@
     zh-TW: 查看所有角色
 500:
     zh-TW: 即時便籤
->>>>>>> cbe5c90c
+501:
+    zh-TW: 更新自身排名