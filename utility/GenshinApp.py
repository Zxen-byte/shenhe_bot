import re
from datetime import datetime

import aiosqlite
import genshin
from discord import Member

from utility.utils import (defaultEmbed, errEmbed, getCharacterName, getCharacterNameWithID,
                           getWeekdayName, log, trimCookie)


class GenshinApp:
    def __init__(self, db: aiosqlite.Connection) -> None:
        self.db = db

    async def setCookie(self, user_id: int, cookie: str) -> str:
        log(False, False, 'setCookie', f'{user_id} (cookie = {cookie})')
        user_id = int(user_id)
        cookie = trimCookie(cookie)
        if cookie == None:
            return f'無效的Cookie, 請重新輸入(輸入 `/cookie設定` 顯示說明)'
        client = genshin.Client(lang='zh-tw')
        client.set_cookies(cookie)
        accounts = await client.get_game_accounts()
        if len(accounts) == 0:
            result = '帳號內沒有任何角色, 取消設定Cookie'
        else:
            ltoken = re.search(
                '[0-9A-Za-z]{20,}', cookie).group()
            ltuid_str = re.search('ltuid=[0-9]{3,}', cookie).group()
            ltuid = int(
                re.search(r'\d+', ltuid_str).group())
            c: aiosqlite.Cursor = await self.db.cursor()
            await c.execute('UPDATE genshin_accounts SET ltuid = ?, ltoken = ? WHERE user_id = ?', (ltuid, ltoken, user_id))
            log(False, False, 'setCookie', f'{user_id} set cookie success')
            result = f'🍪 Cookie 設定完成'
            await self.db.commit()
        return result

    async def setUID(self, user_id: int, uid: int) -> str:
        log(False, False, 'setUID', f'{user_id}: (uid = {uid})')
        c: aiosqlite.Cursor = await self.db.cursor()
        if len(str(uid)) != 9:
            return errEmbed('請輸入長度為9的UID!'), False
        if uid//100000000 != 9:
            embed = errEmbed(
                '你似乎不是台港澳服玩家!',
                '非常抱歉, 「緣神有你」是一個台澳港服為主的群組\n'
                '為保群友的遊戲質量, 我們無法接受你的入群申請\n'
                '我們真心認為其他群組對你來說可能是個更好的去處 🙏')
            return embed, False
        await c.execute('SELECT * FROM genshin_accounts WHERE user_id = ?', (user_id,))
        result = await c.fetchone()
        if result is None:
            await c.execute('INSERT INTO genshin_accounts (user_id, uid) VALUES (?, ?)', (user_id, uid))
        else:
            await c.execute('UPDATE genshin_accounts SET uid = ? WHERE user_id = ?', (uid, user_id))
        await self.db.commit()
        return defaultEmbed('<:TICK:982124759070441492> UID設置成功', f'UID: {uid}'), True

    async def claimDailyReward(self, user_id: int):
        client, uid, only_uid = await self.getUserCookie(user_id)
        if only_uid:
            result = errEmbed('你不能使用這項功能!', '請使用`/cookie`的方式註冊後再來試試看')
            return result
        try:
            reward = await client.claim_daily_reward()
        except genshin.errors.AlreadyClaimed:
            result = errEmbed(f'你已經領過今天的獎勵了!', '')
        except genshin.errors.GenshinException as e:
            result = errEmbed(f'簽到失敗: {e.original}', '')
        except Exception as e:
            result = errEmbed(
                '某個錯誤',
                '太神奇了! 恭喜你獲得這個神秘的錯誤, 快告訴小雪吧!\n'
                f'```{e}```'
            )
        else:
            result = defaultEmbed(
                f'<:TICK:982124759070441492> 今日簽到成功',
                f'獲得 {reward.amount}x {reward.name}'
            )
        return result

    async def getRealTimeNotes(self, user_id: int, check_resin_excess=False):
        client, uid, only_uid = await self.getUserCookie(user_id)
        if only_uid:
            result = errEmbed('你不能使用這項功能!', '請使用`/cookie`的方式註冊後再來試試看')
            return result
        try:
            notes = await client.get_notes(uid)
        except genshin.errors.DataNotPublic:
            result = errEmbed('你的資料並不是公開的!', '請輸入`/stuck`來取得更多資訊')
            return result
        except genshin.errors.GenshinException as e:
            result = errEmbed(
                '某個錯誤',
                '太神奇了! 恭喜你獲得這個神秘的錯誤, 快告訴小雪吧!\n'
                f'```{e}```'
            )
            return result
        except Exception as e:
            result = errEmbed(
                '某個錯誤',
                '太神奇了! 恭喜你獲得這個神秘的錯誤, 快告訴小雪吧!\n'
                f'```{e}```'
            )
            return result
        else:
            if check_resin_excess:
                return notes.current_resin
            else:
                if notes.current_resin == notes.max_resin:
                    resin_recover_time = '已滿'
                else:
                    day_msg = '今天' if notes.resin_recovery_time.day == datetime.now().day else '明天'
                    resin_recover_time = f'{day_msg} {notes.resin_recovery_time.strftime("%H:%M")}'

                if notes.current_realm_currency == notes.max_realm_currency:
                    realm_recover_time = '已滿'
                else:
                    weekday_msg = getWeekdayName(
                        notes.realm_currency_recovery_time.weekday())
                    realm_recover_time = f'{weekday_msg} {notes.realm_currency_recovery_time.strftime("%H:%M")}'
                if notes.transformer_recovery_time != None:
                    t = notes.remaining_transformer_recovery_time
                    if t.days > 0:
                        recover_time = f'剩餘 {t.days} 天'
                    elif t.hours > 0:
                        recover_time = f'剩餘 {t.hours} 小時'
                    elif t.minutes > 0:
                        recover_time = f'剩餘 {t.minutes} 分'
                    elif t.seconds > 0:
                        recover_time = f'剩餘 {t.seconds} 秒'
                    else:
                        recover_time = '可使用'
                else:
                    recover_time = '質變儀不存在'
                result = defaultEmbed(
                    f"即時便籤",
                    f"<:daily:956383830070140938> 已完成的每日數量: {notes.completed_commissions}/{notes.max_commissions}\n"
                    f"<:transformer:966156330089971732> 質變儀剩餘時間: {recover_time}"
                )
                result.add_field(
                    name='樹脂',
                    value=f"<:resin:956377956115157022> 目前樹脂: {notes.current_resin}/{notes.max_resin}\n"
                    f"<:placeholder:982425507503165470> 樹脂回滿時間: {resin_recover_time}\n"
                    f'<:placeholder:982425507503165470> 週本樹脂減半: 剩餘 {notes.remaining_resin_discounts}/3 次',
                    inline=False
                )
                result.add_field(
                    name='塵歌壺',
                    value=f"<:realm:956384011750613112> 目前洞天寶錢數量: {notes.current_realm_currency}/{notes.max_realm_currency}\n"
                    f'<:placeholder:982425507503165470> 寶錢全部恢復時間: {realm_recover_time}',
                    inline=False
                )
                exped_finished = 0
                exped_msg = ''
                if not notes.expeditions:
                    exped_msg = '沒有探索派遣'
                    total_exped = 0
                for expedition in notes.expeditions:
                    total_exped = len(notes.expeditions)
                    exped_msg += f'• {getCharacterName(expedition.character)}'
                    if expedition.finished:
                        exped_finished += 1
                        exped_msg += ': 已完成\n'
                    else:
                        day_msg = '今天' if expedition.completion_time.day == datetime.now().day else '明天'
                        exped_msg += f' 完成時間: {day_msg} {expedition.completion_time.strftime("%H:%M")}\n'
                result.add_field(
                    name=f'探索派遣 ({exped_finished}/{total_exped})',
                    value=exped_msg,
                    inline=False
                )
                return result

    async def getUserStats(self, user_id: int):
        client, uid, only_uid = await self.getUserCookie(user_id)
        try:
            genshinUser = await client.get_partial_genshin_user(uid)
        except genshin.errors.DataNotPublic:
            result = errEmbed('你的資料並不是公開的!', '請輸入`/stuck`來取得更多資訊')
            return result
        except genshin.errors.GenshinException as e:
            result = errEmbed(
                '某個錯誤',
                '太神奇了! 恭喜你獲得這個神秘的錯誤, 快告訴小雪吧!\n'
                f'```{e}```'
            )
        else:
            characters = await client.get_calculator_characters()
            result = defaultEmbed(f"統計數據", "")
            result.add_field(name='綜合', value=f"📅 活躍天數: {genshinUser.stats.days_active}\n"
                             f"<:expedition:956385168757780631> 角色數量: {genshinUser.stats.characters}/{len(characters)}\n"
                             f"📜 成就數量:{genshinUser.stats.achievements}/639\n"
                             f"🌙 深淵已達: {genshinUser.stats.spiral_abyss}層", inline=False)
            result.add_field(name='神瞳', value=f"<:anemo:956719995906322472> 風神瞳: {genshinUser.stats.anemoculi}/66\n"
                             f"<:geo:956719995440730143> 岩神瞳: {genshinUser.stats.geoculi}/131\n"
                             f"<:electro:956719996262821928> 雷神瞳: {genshinUser.stats.electroculi}/181", inline=False)
            result.add_field(name='寶箱', value=f"一般寶箱: {genshinUser.stats.common_chests}\n"
                             f"稀有寶箱: {genshinUser.stats.exquisite_chests}\n"
                             f"珍貴寶箱: {genshinUser.stats.luxurious_chests}", inline=False)
        return result

    async def getArea(self, user_id: int):
        client, uid, only_uid = await self.getUserCookie(user_id)
        try:
            genshinUser = await client.get_partial_genshin_user(uid)
        except genshin.errors.DataNotPublic:
            result = errEmbed('你的資料並不是公開的!', '請輸入`/stuck`來取得更多資訊')
            return result
        except genshin.errors.GenshinException as e:
            result = errEmbed(
                '某個錯誤',
                '太神奇了! 恭喜你獲得這個神秘的錯誤, 快告訴小雪吧!\n'
                f'```{e}```'
            )
        else:
            explorations = genshinUser.explorations
<<<<<<< HEAD
            explore_str = ""
            for exploration in explorations:
                level_str = '' if exploration.name == '淵下宮' or exploration.name == '層岩巨淵' else f'Lvl. {exploration.level}'
                explore_str += f"{exploration.name}: {exploration.explored}% - {level_str}\n"
            result = defaultEmbed(f"探索度", explore_str)
=======
            exploreStr = ""
            exploreStrNonLevel = ""
            locationType = 0
            for exploration in explorations:
                if str(exploration.name) == "層岩巨淵" or str(exploration.name) == "淵下宮":
                    exploreStrNonLevel += f"{exploration.name}: {exploration.explored}%\n"
                    locationType = 1
                else:    
                    exploreStr += f"{exploration.name}: {exploration.explored}% • Lvl.{exploration.level}\n"
                    locationType = 2
            if int(locationType) == 1:
                result = defaultEmbed(
                    f"探索度",
                    exploreStrNonLevel
                )
            elif int(locationType) == 2:
                result = defaultEmbed(
                    f"探索度",
                    exploreStr
                )    
>>>>>>> 4be8cb37
        return result

    async def getDiary(self, user_id: int, month: int):
        currentMonth = datetime.now().month
        if int(month) > currentMonth:
            result = errEmbed('不可輸入大於目前時間的月份')
            return result
        client, uid, only_uid = await self.getUserCookie(user_id)
        try:
            diary = await client.get_diary(month=month)
        except genshin.errors.DataNotPublic:
            result = errEmbed('你的資料並不是公開的!', '請輸入`/stuck`來取得更多資訊')
            return result
        except genshin.errors.GenshinException as e:
            result = errEmbed(
                '某個錯誤',
                '太神奇了! 恭喜你獲得這個神秘的錯誤, 快告訴小雪吧!\n'
                f'```{e}```'
            )
        else:
            d = diary.data
            result = defaultEmbed(
                f'旅行者日記  •  {month}月',
                f'<:primo:958555698596290570> 原石收入比上個月{"增加" if d.primogems_rate > 0 else "減少"}了{abs(d.primogems_rate)}%\n'
                f'<:mora:958577933650362468> 摩拉收入比上個月{"增加" if d.mora_rate > 0 else "減少"}了{abs(d.mora_rate)}%'
            )
            result.add_field(
                name='本月共獲得',
                value=f'<:primo:958555698596290570> {d.current_primogems} • 上個月: {d.last_primogems}\n'
                f'<:mora:958577933650362468> {d.current_mora} • 上個月: {d.last_mora}',
                inline=False
            )
            msg = ''
            for cat in d.categories:
                msg += f'{cat.name}: {cat.percentage}%\n'
            result.add_field(name=f'收入分類', value=msg, inline=False)
        return result

    async def getDiaryLog(self, user_id: int):
        client, uid, only_uid = await self.getUserCookie(user_id)
        try:
            diary = await client.get_diary()
        except genshin.errors.DataNotPublic as e:
            result = errEmbed('你的資料並不是公開的!', '請輸入`/stuck`來取得更多資訊')
        except genshin.errors.GenshinException as e:
            result = errEmbed(
                '某個錯誤',
                '太神奇了! 恭喜你獲得這個神秘的錯誤, 快告訴小雪吧!\n'
                f'```{e}```'
            )
        else:
            primoLog = ''
            moraLog = ''
            result = []
            async for action in client.diary_log(limit=25):
                primoLog = primoLog + \
                    f"{action.action} - {action.amount} 原石"+"\n"
            async for action in client.diary_log(limit=25, type=genshin.models.DiaryType.MORA):
                moraLog = moraLog+f"{action.action} - {action.amount} 摩拉"+"\n"
            embed = defaultEmbed(
                f"<:primo:958555698596290570> 最近25筆原石紀錄",
                f"{primoLog}"
            )
            result.append(embed)
            embed = defaultEmbed(
                f"<:mora:958577933650362468> 最近25筆摩拉紀錄",
                f"{moraLog}"
            )
            result.append(embed)
        return result

    async def getUserCharacters(self, user_id: int):
        client, uid, only_uid = await self.getUserCookie(user_id)
        try:
            result = await client.get_genshin_characters(uid)
        except genshin.errors.DataNotPublic:
            result = errEmbed('你的資料並不是公開的!', '請輸入`/stuck`來取得更多資訊')
            return result
        except genshin.errors.GenshinException as e:
            result = errEmbed(
                '某個錯誤',
                '太神奇了! 恭喜你獲得這個神秘的錯誤, 快告訴小雪吧!\n'
                f'```{e}```'
            )
        else:
            return result

    def parseCharacter(self, user_characters: dict, character_name: str, user: Member):
        found = False
        for character in user_characters:
            if character.name == character_name:
                found = True
                const = character.constellation
                refinement = character.weapon.refinement
                character_level = character.level
                character_rarity = character.rarity
                friendship = character.friendship
                weapon = character.weapon.name
                weapon_level = character.weapon.level
                weapon_rarity = character.weapon.rarity
                icon = character.icon
                artifact_str = '該角色沒有裝配任何聖遺物'
                if len(character.artifacts) > 0:
                    artifact_str = ''
                    for artifact in character.artifacts:
                        artifact_str += f'{artifact.pos_name}: {artifact.name} ({artifact.set.name})\n'
                embed = defaultEmbed(
                    f'C{const}R{refinement} {character_name}', '')
                embed.add_field(
                    name='角色',
                    value=f'{character_rarity}☆\n'
                    f'Lvl. {character_level}\n'
                    f'好感度: {friendship}'
                )
                embed.add_field(
                    name='武器',
                    value=f'{weapon_rarity}☆\n'
                    f'{weapon}\n'
                    f'Lvl. {weapon_level}\n',
                    inline=False)
                embed.add_field(
                    name='聖遺物',
                    value=artifact_str
                )
                embed.set_thumbnail(url=icon)
                embed.set_author(name=user, icon_url=user.avatar)
                return embed
        if not found:
            return errEmbed('你似乎不擁有該角色!', '這有點奇怪, 請告訴小雪這個狀況')

    async def getToday(self, user_id: int):
        client, uid, only_uid = await self.getUserCookie(user_id)
        try:
            diary = await client.get_diary()
        except genshin.errors.DataNotPublic:
            result = errEmbed('你的資料並不是公開的!', '請輸入`/stuck`來取得更多資訊')
            return result
        except genshin.errors.GenshinException as e:
            result = errEmbed(
                '某個錯誤',
                '太神奇了! 恭喜你獲得這個神秘的錯誤, 快告訴小雪吧!\n'
                f'```{e}```'
            )
        else:
            result = defaultEmbed(
                f"今日收入",
                f"<:primo:958555698596290570> {diary.day_data.current_primogems}原石\n"
                f"<:mora:958577933650362468> {diary.day_data.current_mora}摩拉"
            )
        return result

    async def getAbyss(self, user_id: int, previous: bool):
        client, uid, only_uid = await self.getUserCookie(user_id)
        if only_uid:
            result = errEmbed('你不能使用這項功能!', '請使用`/cookie`的方式註冊後再來試試看')
            return result
        try:
            abyss = await client.get_spiral_abyss(uid, previous=previous)
        except genshin.errors.DataNotPublic:
            result = errEmbed('你的資料並不是公開的!', '請輸入`/stuck`來取得更多資訊')
            return result
        except genshin.errors.GenshinException as e:
            result = errEmbed(
                '某個錯誤',
                '太神奇了! 恭喜你獲得這個神秘的錯誤, 快告訴小雪吧!\n'
                f'```{e}```'
            )
        else:
            rank = abyss.ranks
            if not rank.most_played:
                result = errEmbed(
                    '找不到深淵資料!', '可能是因為你還沒打本期的深淵, 請輸入`/stats`來確認\n深淵資料需最多1小時來接收, 剛打完就來看的得稍等一會')
                return result
            result = []
            embed = defaultEmbed(
                f"第{abyss.season}期深淵",
                f"獲勝場次: {abyss.total_wins}/{abyss.total_battles}\n"
                f"達到{abyss.max_floor}層\n"
                f"共{abyss.total_stars}★"
            )
            embed.add_field(
                name="戰績",
                value=f"單次最高傷害 • {getCharacterName(rank.strongest_strike[0])} • {rank.strongest_strike[0].value}\n"
                f"擊殺王 • {getCharacterName(rank.most_kills[0])} • {rank.most_kills[0].value}次擊殺\n"
                f"最常使用角色 • {getCharacterName(rank.most_played[0])} • {rank.most_played[0].value}次\n"
                f"最多Q使用角色 • {getCharacterName(rank.most_bursts_used[0])} • {rank.most_bursts_used[0].value}次\n"
                f"最多E使用角色 • {getCharacterName(rank.most_skills_used[0])} • {rank.most_skills_used[0].value}次"
            )
            result.append(embed)
            for floor in abyss.floors:
                embed = defaultEmbed(
                    f"第{floor.floor}層 (共{floor.stars}★)", f" ")
                for chamber in floor.chambers:
                    name = f'第{chamber.chamber}間 {chamber.stars}★'
                    chara_list = [[], []]
                    for i, battle in enumerate(chamber.battles):
                        for chara in battle.characters:
                            chara_list[i].append(getCharacterName(chara))
                    topStr = ''
                    bottomStr = ''
                    for top_char in chara_list[0]:
                        topStr += f"• {top_char} "
                    for bottom_char in chara_list[1]:
                        bottomStr += f"• {bottom_char} "
                    embed.add_field(
                        name=name,
                        value=f"【上半】{topStr}\n\n"
                        f"【下半】{bottomStr}",
                        inline=False
                    )
                result.append(embed)
        return result

    async def getBuild(self, element_dict: dict, chara_name: str):
        charas = dict(element_dict)
        if chara_name not in charas:
            return errEmbed('找不到該角色的配置', '')
        else:
            result = []
            name = chara_name
            count = 1
            for build in charas[chara_name]['builds']:
                statStr = ''
                for stat, value in build['stats'].items():
                    statStr += f'{stat} ➜ {value}\n'
                embed = defaultEmbed(
                    f'{name} - 配置{count}',
                    f"武器 • {build['weapon']}\n"
                    f"聖遺物 • {build['artifacts']}\n"
                    f"主詞條 • {build['main_stats']}\n"
                    f"天賦 • {build['talents']}\n"
                    f"{build['move']} • {build['dmg']}\n\n"
                )
                embed.add_field(
                    name=f"屬性面版",
                    value=statStr
                )
                count += 1
                embed.set_thumbnail(
                    url=f"https://upload-os-bbs.mihoyo.com/game_record/genshin/character_icon/UI_AvatarIcon_{charas[chara_name]['icon']}.png")
                embed.set_footer(
                    text='[來源](https://bbs.nga.cn/read.php?tid=25843014)')
                result.append([embed, build['weapon']])
            return result

    async def setResinNotification(self, user_id: int, resin_notification_toggle: int, resin_threshold: int, max_notif: int):
        c: aiosqlite.Cursor = await self.db.cursor()
        client, uid, only_uid = await self.getUserCookie(user_id)
        if only_uid:
            result = errEmbed('你不能使用這項功能!', '請使用`/cookie`的方式註冊後再來試試看')
            return result
        try:
            notes = await client.get_notes(uid)
        except genshin.errors.DataNotPublic:
            result = errEmbed('你的資料並不是公開的!', '請輸入`/stuck`來取得更多資訊')
            return result
        except genshin.errors.GenshinException as e:
            result = errEmbed(
                '某個錯誤',
                '太神奇了! 恭喜你獲得這個神秘的錯誤, 快告訴小雪吧!\n'
                f'```{e}```'
            )
        await c.execute('UPDATE genshin_accounts SET resin_notification_toggle = ?, resin_threshold = ? , max_notif = ? WHERE user_id = ?', (resin_notification_toggle, resin_threshold, max_notif, user_id))
        await self.db.commit()
        toggle_str = '開' if resin_notification_toggle == 1 else '關'
        embed = defaultEmbed(
            '🌙 樹脂提醒設定更新成功',
            f'目前開關: {toggle_str}\n'
            f'樹脂提醒閥值: {resin_threshold}\n'
            f'最大提醒數量: {max_notif}'
        )
        return embed

    async def getUserCookie(self, user_id: int):
        c: aiosqlite.Cursor = await self.db.cursor()
        seria_id = 224441463897849856
        await c.execute('SELECT ltuid FROM genshin_accounts WHERE user_id = ?', (user_id,))
        result = await c.fetchone()
        if result[0] is None or result is None:
            await c.execute('SELECT ltuid FROM genshin_accounts WHERE user_id = ?', (seria_id,))
            ltuid = await c.fetchone()
            ltuid = ltuid[0]
            await c.execute('SELECT ltoken FROM genshin_accounts WHERE user_id = ?', (seria_id,))
            ltoken = await c.fetchone()
            ltoken = ltoken[0]
            cookies = {"ltuid": ltuid,
                       "ltoken": ltoken}
            await c.execute('SELECT uid FROM genshin_accounts WHERE user_id = ?', (user_id,))
            uid = await c.fetchone()
            uid = uid[0]
            client = genshin.Client(cookies)
            client.lang = "zh-tw"
            client.default_game = genshin.Game.GENSHIN
            client.uids[genshin.Game.GENSHIN] = uid
            only_uid = True
        else:
            await c.execute('SELECT ltoken FROM genshin_accounts WHERE user_id = ?', (user_id,))
            ltoken = await c.fetchone()
            cookies = {"ltuid": result[0],
                       "ltoken": ltoken[0]}
            await c.execute('SELECT uid FROM genshin_accounts WHERE user_id = ?', (user_id,))
            uid = await c.fetchone()
            uid = uid[0]
            client = genshin.Client(cookies)
            client.lang = "zh-tw"
            client.default_game = genshin.Game.GENSHIN
            client.uids[genshin.Game.GENSHIN] = uid
            only_uid = False
        return client, uid, only_uid<|MERGE_RESOLUTION|>--- conflicted
+++ resolved
@@ -218,34 +218,11 @@
             )
         else:
             explorations = genshinUser.explorations
-<<<<<<< HEAD
             explore_str = ""
             for exploration in explorations:
                 level_str = '' if exploration.name == '淵下宮' or exploration.name == '層岩巨淵' else f'Lvl. {exploration.level}'
                 explore_str += f"{exploration.name}: {exploration.explored}% - {level_str}\n"
             result = defaultEmbed(f"探索度", explore_str)
-=======
-            exploreStr = ""
-            exploreStrNonLevel = ""
-            locationType = 0
-            for exploration in explorations:
-                if str(exploration.name) == "層岩巨淵" or str(exploration.name) == "淵下宮":
-                    exploreStrNonLevel += f"{exploration.name}: {exploration.explored}%\n"
-                    locationType = 1
-                else:    
-                    exploreStr += f"{exploration.name}: {exploration.explored}% • Lvl.{exploration.level}\n"
-                    locationType = 2
-            if int(locationType) == 1:
-                result = defaultEmbed(
-                    f"探索度",
-                    exploreStrNonLevel
-                )
-            elif int(locationType) == 2:
-                result = defaultEmbed(
-                    f"探索度",
-                    exploreStr
-                )    
->>>>>>> 4be8cb37
         return result
 
     async def getDiary(self, user_id: int, month: int):
